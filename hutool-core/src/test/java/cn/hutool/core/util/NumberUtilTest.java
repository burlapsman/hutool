package cn.hutool.core.util;

import org.junit.Assert;
import org.junit.Test;

import java.math.BigDecimal;
import java.math.RoundingMode;

/**
 * {@link NumberUtil} 单元测试类
 * 
 * @author Looly
 *
 */
public class NumberUtilTest {
	
	@Test
	public void addTest() {
		Float a = 3.15f;
		Double b = 4.22;
		double result = NumberUtil.add(a, b).doubleValue();
		Assert.assertEquals(7.37, result, 2);
	}
	
	@Test
	public void addTest2() {
		double a = 3.15f;
		double b = 4.22;
		double result = NumberUtil.add(a, b);
		Assert.assertEquals(7.37, result, 2);
	}
	
	@Test
	public void addTest3() {
		float a = 3.15f;
		double b = 4.22;
		double result = NumberUtil.add(a, b, a, b).doubleValue();
		Assert.assertEquals(14.74, result, 2);
	}
	
	@Test
	public void addTest4() {
		BigDecimal result = NumberUtil.add(new BigDecimal("133"), new BigDecimal("331"));
		Assert.assertEquals(new BigDecimal("464"), result);
	}
	
	@Test
	public void isIntegerTest() {
		Assert.assertTrue(NumberUtil.isInteger("-12"));
		Assert.assertTrue(NumberUtil.isInteger("256"));
		Assert.assertTrue(NumberUtil.isInteger("0256"));
		Assert.assertTrue(NumberUtil.isInteger("0"));
		Assert.assertFalse(NumberUtil.isInteger("23.4"));
	}
	
	@Test
	public void isLongTest() {
		Assert.assertTrue(NumberUtil.isLong("-12"));
		Assert.assertTrue(NumberUtil.isLong("256"));
		Assert.assertTrue(NumberUtil.isLong("0256"));
		Assert.assertTrue(NumberUtil.isLong("0"));
		Assert.assertFalse(NumberUtil.isLong("23.4"));
	}
	
	@Test
	public void isNumberTest() {
		Assert.assertTrue(NumberUtil.isNumber("28.55"));
		Assert.assertTrue(NumberUtil.isNumber("0"));
		Assert.assertTrue(NumberUtil.isNumber("+100.10"));
		Assert.assertTrue(NumberUtil.isNumber("-22.022"));
		Assert.assertTrue(NumberUtil.isNumber("0X22"));
	}

	@Test
	public void divTest() {
		double result = NumberUtil.div(0, 1);
		Assert.assertEquals(0.0, result, 0);
	}
	
	@Test
	public void roundTest() {

		// 四舍
		String round1 = NumberUtil.roundStr(2.674, 2);
		String round2 = NumberUtil.roundStr("2.674", 2);
		Assert.assertEquals("2.67", round1);
		Assert.assertEquals("2.67", round2);

		// 五入
		String round3 = NumberUtil.roundStr(2.675, 2);
		String round4 = NumberUtil.roundStr("2.675", 2);
		Assert.assertEquals("2.68", round3);
		Assert.assertEquals("2.68", round4);
		
		// 四舍六入五成双
		String round31 = NumberUtil.roundStr(4.245, 2, RoundingMode.HALF_EVEN);
		String round41 = NumberUtil.roundStr("4.2451", 2, RoundingMode.HALF_EVEN);
		Assert.assertEquals("4.24", round31);
		Assert.assertEquals("4.25", round41);

		// 补0
		String round5 = NumberUtil.roundStr(2.6005, 2);
		String round6 = NumberUtil.roundStr("2.6005", 2);
		Assert.assertEquals("2.60", round5);
		Assert.assertEquals("2.60", round6);
		
		// 补0
		String round7 = NumberUtil.roundStr(2.600, 2);
		String round8 = NumberUtil.roundStr("2.600", 2);
		Assert.assertEquals("2.60", round7);
		Assert.assertEquals("2.60", round8);
	}

	@Test
	public void roundStrTest() {
		String roundStr = NumberUtil.roundStr(2.647, 2);
		Assert.assertEquals(roundStr, "2.65");
	}
	
	@Test
	public void roundHalfEvenTest() {
		String roundStr = NumberUtil.roundHalfEven(4.245, 2).toString();
		Assert.assertEquals(roundStr, "4.24");
		roundStr = NumberUtil.roundHalfEven(4.2450, 2).toString();
		Assert.assertEquals(roundStr, "4.24");
		roundStr = NumberUtil.roundHalfEven(4.2451, 2).toString();
		Assert.assertEquals(roundStr, "4.25");
		roundStr = NumberUtil.roundHalfEven(4.2250, 2).toString();
		Assert.assertEquals(roundStr, "4.22");
		
		roundStr = NumberUtil.roundHalfEven(1.2050, 2).toString();
		Assert.assertEquals(roundStr, "1.20");
		roundStr = NumberUtil.roundHalfEven(1.2150, 2).toString();
		Assert.assertEquals(roundStr, "1.22");
		roundStr = NumberUtil.roundHalfEven(1.2250, 2).toString();
		Assert.assertEquals(roundStr, "1.22");
		roundStr = NumberUtil.roundHalfEven(1.2350, 2).toString();
		Assert.assertEquals(roundStr, "1.24");
		roundStr = NumberUtil.roundHalfEven(1.2450, 2).toString();
		Assert.assertEquals(roundStr, "1.24");
		roundStr = NumberUtil.roundHalfEven(1.2550, 2).toString();
		Assert.assertEquals(roundStr, "1.26");
		roundStr = NumberUtil.roundHalfEven(1.2650, 2).toString();
		Assert.assertEquals(roundStr, "1.26");
		roundStr = NumberUtil.roundHalfEven(1.2750, 2).toString();
		Assert.assertEquals(roundStr, "1.28");
		roundStr = NumberUtil.roundHalfEven(1.2850, 2).toString();
		Assert.assertEquals(roundStr, "1.28");
		roundStr = NumberUtil.roundHalfEven(1.2950, 2).toString();
		Assert.assertEquals(roundStr, "1.30");
	}

	@Test
	public void decimalFormatTest() {
		long c = 299792458;// 光速

		String format = NumberUtil.decimalFormat(",###", c);
		Assert.assertEquals("299,792,458", format);
	}
	
	@Test
	public void decimalFormatMoneyTest() {
		double c = 299792400.543534534;
		
		String format = NumberUtil.decimalFormatMoney(c);
		Assert.assertEquals("299,792,400.54", format);
		
		double value = 0.5;
		String money = NumberUtil.decimalFormatMoney(value);
		Assert.assertEquals("0.50", money);
	}

	@Test
	public void equalsTest() {
		Assert.assertTrue(NumberUtil.equals(new BigDecimal("0.00"), BigDecimal.ZERO));
	}
	
	@Test
	public void formatPercentTest() {
		String str = NumberUtil.formatPercent(0.33543545, 2);
		Assert.assertEquals("33.54%", str);
	}
	
	@Test
	public void toBigDecimalTest() {
		double a = 3.14;
				
		BigDecimal bigDecimal = NumberUtil.toBigDecimal(a);
		Assert.assertEquals("3.14", bigDecimal.toString());
	}

	@Test
	public void maxTest() {
		int max = NumberUtil.max(5,4,3,6,1);
		Assert.assertEquals(6, max);
	}

	@Test
	public void minTest() {
		int min = NumberUtil.min(5,4,3,6,1);
		Assert.assertEquals(1, min);
	}
	
	@Test
	public void parseIntTest() {
		int v1 = NumberUtil.parseInt("0xFF");
		Assert.assertEquals(255, v1);
		int v2 = NumberUtil.parseInt("010");
		Assert.assertEquals(10, v2);
		int v3 = NumberUtil.parseInt("10");
		Assert.assertEquals(10, v3);
		int v4 = NumberUtil.parseInt("   ");
		Assert.assertEquals(0, v4);
		int v5 = NumberUtil.parseInt("10F");
		Assert.assertEquals(10, v5);
		int v6 = NumberUtil.parseInt("22.4D");
		Assert.assertEquals(22, v6);

		int v7 = NumberUtil.parseInt("0");
		Assert.assertEquals(0, v7);
	}
	
	@Test
	public void parseLongTest() {
		long v1 = NumberUtil.parseLong("0xFF");
		Assert.assertEquals(255L, v1);
		long v2 = NumberUtil.parseLong("010");
		Assert.assertEquals(10L, v2);
		long v3 = NumberUtil.parseLong("10");
		Assert.assertEquals(10L, v3);
		long v4 = NumberUtil.parseLong("   ");
		Assert.assertEquals(0L, v4);
		long v5 = NumberUtil.parseLong("10F");
		Assert.assertEquals(10L, v5);
		long v6 = NumberUtil.parseLong("22.4D");
		Assert.assertEquals(22L, v6);
	}

	@Test
	public void factorialTest(){
		long factorial = NumberUtil.factorial(0);
		Assert.assertEquals(1, factorial);

		Assert.assertEquals(1L, NumberUtil.factorial(1));
		Assert.assertEquals(1307674368000L, NumberUtil.factorial(15));
		Assert.assertEquals(2432902008176640000L, NumberUtil.factorial(20));

		factorial = NumberUtil.factorial(5, 0);
		Assert.assertEquals(120, factorial);
		factorial = NumberUtil.factorial(5, 1);
		Assert.assertEquals(120, factorial);
<<<<<<< HEAD
		Assert.assertEquals(5, NumberUtil.factorial(5, 4));
		Assert.assertEquals(2432902008176640000L, NumberUtil.factorial(20, 0));
=======

		Assert.assertEquals(5, NumberUtil.factorial(5, 4));
>>>>>>> 04c918a4
	}

	@Test
	public void mulTest(){
		final BigDecimal mul = NumberUtil.mul(new BigDecimal("10"), null);
		Assert.assertEquals(BigDecimal.ZERO, mul);
	}
	
	
	@Test
	public void isPowerOfTwoTest() {
		Assert.assertEquals(false, NumberUtil.isPowerOfTwo(-1));
		Assert.assertEquals(true, NumberUtil.isPowerOfTwo(16));
		Assert.assertEquals(true, NumberUtil.isPowerOfTwo(65536));
		Assert.assertEquals(true, NumberUtil.isPowerOfTwo(1));
		Assert.assertEquals(false, NumberUtil.isPowerOfTwo(17));
	}
}
<|MERGE_RESOLUTION|>--- conflicted
+++ resolved
@@ -249,13 +249,9 @@
 		Assert.assertEquals(120, factorial);
 		factorial = NumberUtil.factorial(5, 1);
 		Assert.assertEquals(120, factorial);
-<<<<<<< HEAD
+    
 		Assert.assertEquals(5, NumberUtil.factorial(5, 4));
 		Assert.assertEquals(2432902008176640000L, NumberUtil.factorial(20, 0));
-=======
-
-		Assert.assertEquals(5, NumberUtil.factorial(5, 4));
->>>>>>> 04c918a4
 	}
 
 	@Test
@@ -273,4 +269,4 @@
 		Assert.assertEquals(true, NumberUtil.isPowerOfTwo(1));
 		Assert.assertEquals(false, NumberUtil.isPowerOfTwo(17));
 	}
-}
+}